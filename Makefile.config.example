## Refer to http://caffe.berkeleyvision.org/installation.html
# Contributions simplifying and improving our build system are welcome!

# cuDNN acceleration switch (comment to build without cuDNN).
USE_CUDNN := 1

# CPU-only switch (uncomment to build without GPU support).
# CPU_ONLY := 1

# To customize your choice of compiler, uncomment and set the following.
# N.B. the default for Linux is g++ and the default for OSX is clang++
# CUSTOM_CXX := g++

# CUDA directory contains bin/ and lib/ directories that we need.
CUDA_DIR := /usr/local/cuda
# On Ubuntu 14.04, if cuda tools are installed via
# "sudo apt-get install nvidia-cuda-toolkit" then use this instead:
# CUDA_DIR := /usr

# CUDA architecture setting: going with all of them.
# For CUDA < 6.0, comment the *_50 lines for compatibility.
CUDA_ARCH := -gencode arch=compute_20,code=sm_20 \
		-gencode arch=compute_20,code=sm_21 \
		-gencode arch=compute_30,code=sm_30 \
		-gencode arch=compute_35,code=sm_35 \
		-gencode arch=compute_50,code=sm_50 \
		-gencode arch=compute_50,code=compute_50

# BLAS choice:
# atlas for ATLAS (default)
# mkl for MKL
# open for OpenBlas
BLAS := atlas
# Custom (MKL/ATLAS/OpenBLAS) include and lib directories.
# Leave commented to accept the defaults for your choice of BLAS
# (which should work)!
# BLAS_INCLUDE := /path/to/your/blas
# BLAS_LIB := /path/to/your/blas

# This is required only if you will compile the matlab interface.
# MATLAB directory should contain the mex binary in /bin.
# MATLAB_DIR := /usr/local
# MATLAB_DIR := /Applications/MATLAB_R2012b.app

# NOTE: this is required only if you will compile the python interface.
# We need to be able to find Python.h and numpy/arrayobject.h.
PYTHON_INCLUDE := /usr/include/python2.7 \
		/usr/lib/python2.7/dist-packages/numpy/core/include \
		/usr/local/lib/python2.7/dist-packages/numpy/core/include
# Anaconda Python distribution is quite popular. Include path:
# Verify anaconda location, sometimes it's in root.
# ANACONDA_HOME := $(HOME)/anaconda
# PYTHON_INCLUDE := $(ANACONDA_HOME)/include \
		# $(ANACONDA_HOME)/include/python2.7 \
		# $(ANACONDA_HOME)/lib/python2.7/site-packages/numpy/core/include \

# We need to be able to find libpythonX.X.so or .dylib.
PYTHON_LIB := /usr/lib
# PYTHON_LIB := $(ANACONDA_HOME)/lib

# Uncomment to support layers written in Python (will link against Python libs)
# WITH_PYTHON_LAYER := 1

# Whatever else you find you need goes here.
INCLUDE_DIRS := $(PYTHON_INCLUDE) /usr/local/include
LIBRARY_DIRS := $(PYTHON_LIB) /usr/local/lib /usr/lib

# Uncomment to use `pkg-config` to specify OpenCV library paths.
# (Usually not necessary -- OpenCV libraries are normally installed in one of the above $LIBRARY_DIRS.)
# USE_PKG_CONFIG := 1

BUILD_DIR := build
DISTRIBUTE_DIR := distribute

# Uncomment for debugging. Does not work on OSX due to https://github.com/BVLC/caffe/issues/171
# DEBUG := 1

# The ID of the GPU that 'make runtest' will use to run unit tests.
TEST_GPUID := 0

# enable pretty build (comment to see full commands)
Q ?= @

<<<<<<< HEAD
# shared object suffix name to differentiate branches
LIBRARY_NAME_SUFFIX := -nv
=======
# Adds timing info in logs
# BENCHMARK_DATA := 1
# BENCHMARK_SOLVER := 1
>>>>>>> 13aee7fb
<|MERGE_RESOLUTION|>--- conflicted
+++ resolved
@@ -81,11 +81,9 @@
 # enable pretty build (comment to see full commands)
 Q ?= @
 
-<<<<<<< HEAD
-# shared object suffix name to differentiate branches
-LIBRARY_NAME_SUFFIX := -nv
-=======
 # Adds timing info in logs
 # BENCHMARK_DATA := 1
 # BENCHMARK_SOLVER := 1
->>>>>>> 13aee7fb
+
+# shared object suffix name to differentiate branches
+LIBRARY_NAME_SUFFIX := -nv